'''Construct kernel model with EigenPro optimizer.'''
import collections
import time
import torch
from tqdm import tqdm
import torch.nn as nn
import numpy as np
from sklearn.metrics import roc_auc_score
from .svd import nystrom_kernel_svd
from .nmf import deep_nsnmf,multiplicative_update_nsnmf
#248,288
def asm_nmf_fn(samples, map_fn, rank=10, max_iter=100, init_mode='nndsvd', verbose=True, device="cuda"):
    """
    Approximate kernel matrix using dnsNMF.
    """
    kernel_matrix = map_fn(samples, samples).cpu().numpy()
    kernel_matrix = np.maximum(kernel_matrix, 0)  # Ensure non-negativity

    # Define parameters for dnsNMF
    layers = 2  # Example: 2-layer architecture
    k_list = [rank, rank]  # Same rank for both layers
    theta_list = [0.5, 0.5]  # Example smoothing parameters

    W_list, H_list, S_list, norms = deep_nsnmf(
        kernel_matrix,layers, k_list, theta_list, max_iter, init_mode,lambda_sparseness=0.1
    )
<<<<<<< HEAD


    W, H, S = W_list[-1], H_list[-1], S_list[-1]
    
=======
    W,H,S=W_list[-1],H_list[-1],S_list[-1]
>>>>>>> d134a5be
    return torch.from_numpy(W).float().to(device), torch.from_numpy(H).float().to(device), torch.from_numpy(S).float().to(device), norms

class KernelModel(nn.Module):
    '''Fast Kernel Regression using EigenPro iteration.'''
    def __init__(self, kernel_fn, centers, y_dim, device="cuda"):
        super(KernelModel, self).__init__()
        self.kernel_fn = kernel_fn
        self.n_centers, self.x_dim = centers.shape
        self.device = device
        self.pinned_list = []

        self.centers = self.tensor(centers, release=True, dtype=centers.dtype)
        self.weight = self.tensor(torch.zeros(
            self.n_centers, y_dim), release=True, dtype=centers.dtype)
        
        self.save_kernel_matrix = False
        self.kernel_matrix = [] if self.save_kernel_matrix else None

    def __del__(self):
        for pinned in self.pinned_list:
            _ = pinned.to("cpu")

    def tensor(self, data, dtype=None, release=False):
        if torch.is_tensor(data) and data.device == self.device:
            tensor = data.detach()
        elif torch.is_tensor(data):
            tensor = data.detach().to(self.device)
        else:
            tensor = torch.tensor(data, requires_grad=False, device=self.device)

        if release:
            self.pinned_list.append(tensor)
        return tensor

    def get_kernel_matrix(self, batch, batch_ids, samples=None, sample_ids=None):
        if batch_ids is not None and self.save_kernel_matrix and isinstance(self.kernel_matrix, torch.Tensor):
            if samples is None or sample_ids is None:
                kmat = self.kernel_matrix[batch_ids]
            else:
                kmat = self.kernel_matrix[batch_ids][:, sample_ids]
        else:
            if samples is None or sample_ids is None:
                kmat = self.kernel_fn(batch, self.centers)
            else:
                kmat = self.kernel_fn(batch, samples)
        return kmat

    def forward(self, batch, batch_ids=None, weight=None, save_kernel_matrix=False):
        if weight is None:
            weight = self.weight
        kmat = self.get_kernel_matrix(batch, batch_ids)
        if save_kernel_matrix: # only call if self.kernel_matrix is a list
            self.kernel_matrix.append((batch_ids.cpu(), kmat.cpu()))
        pred = kmat.mm(weight)
        return pred

    def primal_gradient(self, batch, labels, weight, batch_ids, save_kernel_matrix=False):
        pred = self.forward(batch, batch_ids, weight, save_kernel_matrix)
        grad = pred - labels
        return grad

    @staticmethod
    def _compute_opt_params(bs, bs_gpu, beta, top_eigval):
        if bs is None:
            bs = min(np.int32(beta / top_eigval + 1), bs_gpu)

        if bs < beta / top_eigval + 1:
            eta = bs / beta
        else:
            eta = 0.99 * 2 * bs / (beta + (bs - 1) * top_eigval)
        return bs, float(eta)

    def nmf_iterate(self, samples, x_batch, y_batch, nmf_fn,
                    eta, sample_ids, batch_ids, save_kernel_matrix=False):
        # update random coordinate block (for mini-batch)
        grad = self.primal_gradient(x_batch, y_batch, self.weight, batch_ids, save_kernel_matrix)
        self.weight.index_add_(0, batch_ids, -eta * grad)

        # update fixed coordinate block (for EigenPro)
        kmat = self.get_kernel_matrix(x_batch, batch_ids, samples, sample_ids)
        correction = nmf_fn(grad, kmat)
        
        # Kiểm tra và điều chỉnh kích thước của correction
        if correction.shape[0] != len(sample_ids):
            print(f"Correction shape mismatch: {correction.shape[0]} vs {len(sample_ids)}")
            new_correction = torch.zeros(len(sample_ids), correction.shape[1], 
                                    device=correction.device, dtype=correction.dtype)
            new_correction[:min(correction.shape[0], len(sample_ids))] = correction[:min(correction.shape[0], len(sample_ids))]
            correction = new_correction
        
        self.weight.index_add_(0, sample_ids, eta * correction)
        return

    def evaluate(self, X_eval, y_eval, bs=None, metrics=('mse')):
        p_list = []
        n_eval, _ = X_eval.shape

        if bs is None:
            n_batch = 1
        else:
            n_batch = n_eval // min(n_eval, bs)

        for batch_ids in np.array_split(np.arange(n_eval), n_batch):
            x_batch = self.tensor(X_eval[batch_ids], dtype=X_eval.dtype)
            p_batch = self.forward(x_batch)
            p_list.append(p_batch)
        p_eval = torch.concat(p_list, dim=0).to(self.device)

        eval_metrics = collections.OrderedDict()
        if 'mse' in metrics:
            eval_metrics['mse'] = torch.mean(torch.square(p_eval - y_eval)).item()
        if 'multiclass-acc' in metrics:
            y_class = torch.argmax(y_eval, dim=-1)
            p_class = torch.argmax(p_eval, dim=-1)
            eval_metrics['multiclass-acc'] = torch.sum(y_class == p_class).item() / len(y_eval)
        if 'binary-acc' in metrics:
            y_class = torch.where(y_eval > 0.5, 1, 0).reshape(-1)
            p_class = torch.where(p_eval > 0.5, 1, 0).reshape(-1)
            eval_metrics['binary-acc'] = torch.sum(y_class == p_class).item() / len(y_eval)
        if 'f1' in metrics:
            y_class = torch.where(y_eval > 0.5, 1, 0).reshape(-1)
            p_class = torch.where(p_eval > 0.5, 1, 0).reshape(-1)
            eval_metrics['f1'] = torch.mean(2 * (y_class * p_class) / (y_class + p_class + 1e-8)).item()
        if 'auc' in metrics:
            eval_metrics['auc'] = roc_auc_score(y_eval.cpu().flatten(), p_eval.cpu().flatten())

        return eval_metrics

    def fit(self, X_train, y_train, X_val, y_val, epochs, mem_gb,
        n_subsamples=None, bs=None, eta=None, n_eval=1000, 
        run_epoch_eval=True, lr_scale=1, verbose=True, seed=1, 
        classification=False, threshold=1e-5, 
        early_stopping_window_size=7, eval_interval=1):

        X_train = X_train.to(self.device)
        y_train = y_train.to(self.device)
        X_val = X_val.to(self.device)
        y_val = y_val.to(self.device)

        n_eval = min(n_eval, len(X_train), len(X_val))
        train_eval_ids = np.random.choice(len(X_train), n_eval, replace=False)

        X_train_eval = X_train[train_eval_ids].clone()
        y_train_eval = y_train[train_eval_ids].clone()

        assert(len(X_train) == len(y_train))
        assert(len(X_val) == len(y_val))

        metrics = ('mse',)
        if classification:
            if y_train.shape[-1] == 1:
                metrics += ('binary-acc', 'f1', 'auc')
            else:
                metrics += ('multiclass-acc',)

        n_samples, n_labels = y_train.shape
        if n_subsamples is None:
            n_subsamples = min(n_samples, 12000)
        n_subsamples = min(n_subsamples, n_samples)

        mem_bytes = (mem_gb - 1) * 1024**3  # preserve 1GB
        bsizes = np.arange(n_subsamples)
        mem_usages = ((self.x_dim + 3 * n_labels + bsizes + 1)
                    * self.n_centers + n_subsamples * 1000) * 4
        bs_gpu = np.sum(mem_usages < mem_bytes)

        np.random.seed(seed)
        sample_ids_np = np.random.choice(n_samples, n_subsamples, replace=False)
        sample_ids = self.tensor(sample_ids_np)
        samples = self.centers[sample_ids]

        # Use NMF instead of SVD
        W_nmf, H_nmf,S_nmf, nmf_norms = asm_nmf_fn(samples, self.kernel_fn, rank=n_labels, verbose=verbose)
        

        def nmf_projection_fn(grad, kmat):
            return W_nmf @ S_nmf @(H_nmf @ grad).to(self.device)

        # Learning rate
        if eta is None:
            eta = 1.0
        eta = self.tensor(lr_scale * eta / (bs or bs_gpu), dtype=torch.float)

        if bs is None:
            bs = bs_gpu

        if verbose:
            print(f"Using NMF-based projection with rank={W_nmf.shape[1]}, eta={eta.item():.4f}, bs={bs}")

        res = dict()
        initial_epoch = 0
        train_sec = 0
        best_weights = None
        best_metric = 0 if classification else float('inf')
        val_loss_history = []

        for epoch in range(epochs):
            start = time.time()
            epoch_ids = np.random.permutation(n_samples)
            save_kernel_matrix = epoch == 1 and self.save_kernel_matrix

            for batch_ids in tqdm(np.array_split(epoch_ids, n_samples // bs)):
                batch_ids = self.tensor(batch_ids)
                x_batch = self.tensor(X_train[batch_ids], dtype=X_train.dtype)
                y_batch = self.tensor(y_train[batch_ids], dtype=y_train.dtype)

                self.nmf_iterate(samples, x_batch, y_batch,
                                    nmf_projection_fn, eta,
                                    sample_ids, batch_ids,
                                    save_kernel_matrix=save_kernel_matrix)
                del x_batch, y_batch, batch_ids

            if save_kernel_matrix:
                print("Storing kernel matrix")
                concat_matrix = torch.cat([pair[1] for pair in self.kernel_matrix], dim=0)
                all_batch_ids = torch.cat([pair[0] for pair in self.kernel_matrix])
                _, sort_indices = torch.sort(all_batch_ids)
                self.kernel_matrix = concat_matrix[sort_indices].to(self.device)

            if run_epoch_eval and epoch % eval_interval == 0:
                train_sec += time.time() - start

                tr_score = self.evaluate(X_train_eval, y_train_eval, bs=bs, metrics=metrics)
                tv_score = self.evaluate(X_val, y_val, bs=bs, metrics=metrics)

                if verbose:
                    out_str = f"({epoch} epochs, {train_sec:.1f}s)\ttrain mse: {tr_score['mse']:.4f} \tval mse: {tv_score['mse']:.4f}"
                    if classification:
                        if 'binary-acc' in tr_score:
                            out_str += f"\ttrain acc: {tr_score['binary-acc']:.4f} \tval acc: {tv_score['binary-acc']:.4f}"
                        else:
                            out_str += f"\ttrain acc: {tr_score['multiclass-acc']:.4f} \tval acc: {tv_score['multiclass-acc']:.4f}"
                        if 'f1' in tr_score:
                            out_str += f"\tf1: {tv_score['f1']:.4f}"
                        if 'auc' in tr_score:
                            out_str += f"\tauc: {tv_score['auc']:.4f}"
                    print(out_str)

                res[epoch] = (tr_score, tv_score, train_sec)

                # Early stopping check
                val_metric_key = (
                    'auc' if 'auc' in tv_score else
                    'binary-acc' if 'binary-acc' in tv_score else
                    'multiclass-acc' if 'multiclass-acc' in tv_score else
                    'mse'
                )
                current_metric = tv_score[val_metric_key]
                improved = (current_metric > best_metric) if classification else (current_metric < best_metric)
                val_loss_history.append(not improved)

                if improved:
                    best_metric = current_metric
                    best_weights = self.weight.cpu().clone()
                    val_loss_history = []
                    print(f"New best {val_metric_key}: {best_metric:.4f}")

                if len(val_loss_history) > early_stopping_window_size:
                    val_loss_history.pop(0)
                    if sum(val_loss_history) / len(val_loss_history) >= 0.8:
                        print("Early stopping triggered")
                        break

                if tr_score['mse'] < threshold:
                    break

            initial_epoch = epoch

        self.weight = best_weights.to(self.device)

        if self.kernel_matrix is not None:
            del self.kernel_matrix

        return res<|MERGE_RESOLUTION|>--- conflicted
+++ resolved
@@ -24,15 +24,8 @@
     W_list, H_list, S_list, norms = deep_nsnmf(
         kernel_matrix,layers, k_list, theta_list, max_iter, init_mode,lambda_sparseness=0.1
     )
-<<<<<<< HEAD
-
-
-    W, H, S = W_list[-1], H_list[-1], S_list[-1]
-    
-=======
     W,H,S=W_list[-1],H_list[-1],S_list[-1]
->>>>>>> d134a5be
-    return torch.from_numpy(W).float().to(device), torch.from_numpy(H).float().to(device), torch.from_numpy(S).float().to(device), norms
+    return torch.from_numpy(W).float().to(device), torch.from_numpy(H).float().to(device), torch.from_numpy(S).to(device), norms
 
 class KernelModel(nn.Module):
     '''Fast Kernel Regression using EigenPro iteration.'''
