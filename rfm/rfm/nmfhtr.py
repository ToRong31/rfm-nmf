--- conflicted
+++ resolved
@@ -24,14 +24,14 @@
     W_list, H_list, S_list, norms = deep_nsnmf(
         kernel_matrix,layers, k_list, theta_list, max_iter, init_mode,lambda_sparseness=0.1
     )
-<<<<<<< HEAD
-    W, H, S = W_list[-1], H_list[-1], S_list[-1]
+
+    if verbose:
+        print(f"dnsNMF completed with final reconstruction error: {norms_list[-1][-1]:.4f}")
+
     
-    return torch.from_numpy(W).float().to(device), torch.from_numpy(H).float().to(device), torch.from_numpy(S).float().to(device), norms
-=======
-    W,H,S=W_list[-1],H_list[-1],S_list[-1]
+    
+    
     return torch.from_numpy(W).float().to(device), torch.from_numpy(H).float().to(device), torch.from_numpy(S).to(device), norms
->>>>>>> 85ad4bd2
 
 class KernelModel(nn.Module):
     '''Fast Kernel Regression using EigenPro iteration.'''
